--- conflicted
+++ resolved
@@ -41,11 +41,7 @@
     -   id: pyproject-fmt
 
 -   repo: https://github.com/astral-sh/ruff-pre-commit
-<<<<<<< HEAD
-    rev: v0.7.4
-=======
     rev: v0.9.3
->>>>>>> 103ce638
     hooks:
     -   id: ruff
 
