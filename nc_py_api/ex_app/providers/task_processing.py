"""Nextcloud API for declaring TaskProcessing provider."""

import contextlib
import dataclasses
import typing
from enum import IntEnum

from pydantic import RootModel
from pydantic.dataclasses import dataclass

from ..._exceptions import NextcloudException, NextcloudExceptionNotFound
from ..._misc import require_capabilities
from ..._session import AsyncNcSessionApp, NcSessionApp

_EP_SUFFIX: str = "ai_provider/task_processing"


class ShapeType(IntEnum):
    """Enum for shape types."""

    NUMBER = 0
    TEXT = 1
    IMAGE = 2
    AUDIO = 3
    VIDEO = 4
    FILE = 5
    ENUM = 6
    LISTOFNUMBERS = 10
    LISTOFTEXTS = 11
    LISTOFIMAGES = 12
    LISTOFAUDIOS = 13
    LISTOFVIDEOS = 14
    LISTOFFILES = 15


@dataclass
class ShapeEnumValue:
    """Data object for input output shape enum slot value."""

    name: str
    """Name of the enum slot value which will be displayed in the UI"""
    value: str
    """Value of the enum slot value"""


@dataclass
class ShapeDescriptor:
    """Data object for input output shape entries."""

    name: str
    """Name of the shape entry"""
    description: str
    """Description of the shape entry"""
    shape_type: ShapeType
    """Type of the shape entry"""


@dataclass
class TaskType:
    """TaskType description for the provider."""

    id: str
    """The unique ID for the task type."""
    name: str
    """The localized name of the task type."""
    description: str
    """The localized description of the task type."""
    input_shape: list[ShapeDescriptor]
    """The input shape of the task."""
    output_shape: list[ShapeDescriptor]
    """The output shape of the task."""


@dataclass
class TaskProcessingProvider:
    """TaskProcessing provider description."""

    # pylint: disable=too-many-instance-attributes

    id: str
    """Unique ID for the provider."""
    name: str
    """The localized name of this provider"""
    task_type: str
    """The TaskType provided by this provider."""
    expected_runtime: int = dataclasses.field(default=0)
    """Expected runtime of the task in seconds."""
    optional_input_shape: list[ShapeDescriptor] = dataclasses.field(default_factory=list)
    """Optional input shape of the task."""
    optional_output_shape: list[ShapeDescriptor] = dataclasses.field(default_factory=list)
    """Optional output shape of the task."""
    input_shape_enum_values: dict[str, list[ShapeEnumValue]] = dataclasses.field(default_factory=dict)
    """The option dict for each input shape ENUM slot."""
    input_shape_defaults: dict[str, str | int | float] = dataclasses.field(default_factory=dict)
    """The default values for input shape slots."""
    optional_input_shape_enum_values: dict[str, list[ShapeEnumValue]] = dataclasses.field(default_factory=dict)
    """The option list for each optional input shape ENUM slot."""
    optional_input_shape_defaults: dict[str, str | int | float] = dataclasses.field(default_factory=dict)
    """The default values for optional input shape slots."""
    output_shape_enum_values: dict[str, list[ShapeEnumValue]] = dataclasses.field(default_factory=dict)
    """The option list for each output shape ENUM slot."""
    optional_output_shape_enum_values: dict[str, list[ShapeEnumValue]] = dataclasses.field(default_factory=dict)
    """The option list for each optional output shape ENUM slot."""

    def __repr__(self):
        return f"<{self.__class__.__name__} name={self.name}, type={self.task_type}>"


class _TaskProcessingProviderAPI:
    """API for TaskProcessing providers, available as **nc.providers.task_processing.<method>**."""

    def __init__(self, session: NcSessionApp):
        self._session = session

    def register(
        self,
<<<<<<< HEAD
        name: str,
        display_name: str,
        task_type: str,
=======
>>>>>>> ce6ece17
        provider: TaskProcessingProvider,
        custom_task_type: TaskType | None = None,
    ) -> None:
        """Registers or edit the TaskProcessing provider."""
        require_capabilities("app_api", self._session.capabilities)
        params = {
<<<<<<< HEAD
            "name": name,
            "displayName": display_name,
            "taskType": task_type,
=======
>>>>>>> ce6ece17
            "provider": RootModel(provider).model_dump(),
            **({"customTaskType": RootModel(custom_task_type).model_dump()} if custom_task_type else {}),
        }
        self._session.ocs("POST", f"{self._session.ae_url}/{_EP_SUFFIX}", json=params)

    def unregister(self, name: str, not_fail=True) -> None:
        """Removes TaskProcessing provider."""
        require_capabilities("app_api", self._session.capabilities)
        try:
            self._session.ocs("DELETE", f"{self._session.ae_url}/{_EP_SUFFIX}", params={"name": name})
        except NextcloudExceptionNotFound as e:
            if not not_fail:
                raise e from None

    def next_task(self, provider_ids: list[str], task_types: list[str]) -> dict[str, typing.Any]:
        """Get the next task processing task from Nextcloud."""
        with contextlib.suppress(NextcloudException):
            if r := self._session.ocs(
                "GET",
                "/ocs/v2.php/taskprocessing/tasks_provider/next",
                json={"providerIds": provider_ids, "taskTypeIds": task_types},
            ):
                return r
        return {}

    def set_progress(self, task_id: int, progress: float) -> dict[str, typing.Any]:
        """Report new progress value of the task to Nextcloud. Progress should be in range from 0.0 to 100.0."""
        with contextlib.suppress(NextcloudException):
            if r := self._session.ocs(
                "POST",
                f"/ocs/v2.php/taskprocessing/tasks_provider/{task_id}/progress",
                json={"taskId": task_id, "progress": progress / 100.0},
            ):
                return r
        return {}

    def upload_result_file(self, task_id: int, file: bytes | str | typing.Any) -> int:
        """Uploads file and returns fileID that should be used in the ``report_result`` function.

        .. note:: ``file`` can be any file-like object.
        """
        return self._session.ocs(
            "POST",
            f"/ocs/v2.php/taskprocessing/tasks_provider/{task_id}/file",
            files={"file": file},
        )["fileId"]

    def report_result(
        self,
        task_id: int,
        output: dict[str, typing.Any] | None = None,
        error_message: str | None = None,
    ) -> dict[str, typing.Any]:
        """Report result of the task processing to Nextcloud."""
        with contextlib.suppress(NextcloudException):
            if r := self._session.ocs(
                "POST",
                f"/ocs/v2.php/taskprocessing/tasks_provider/{task_id}/result",
                json={"taskId": task_id, "output": output, "errorMessage": error_message},
            ):
                return r
        return {}


class _AsyncTaskProcessingProviderAPI:
    """Async API for TaskProcessing providers."""

    def __init__(self, session: AsyncNcSessionApp):
        self._session = session

    async def register(
        self,
<<<<<<< HEAD
        name: str,
        display_name: str,
        task_type: str,
=======
>>>>>>> ce6ece17
        provider: TaskProcessingProvider,
        custom_task_type: TaskType | None = None,
    ) -> None:
        """Registers or edit the TaskProcessing provider."""
        require_capabilities("app_api", await self._session.capabilities)
        params = {
<<<<<<< HEAD
            "name": name,
            "displayName": display_name,
            "taskType": task_type,
=======
>>>>>>> ce6ece17
            "provider": RootModel(provider).model_dump(),
            **({"customTaskType": RootModel(custom_task_type).model_dump()} if custom_task_type else {}),
        }
        await self._session.ocs("POST", f"{self._session.ae_url}/{_EP_SUFFIX}", json=params)

    async def unregister(self, name: str, not_fail=True) -> None:
        """Removes TaskProcessing provider."""
        require_capabilities("app_api", await self._session.capabilities)
        try:
            await self._session.ocs("DELETE", f"{self._session.ae_url}/{_EP_SUFFIX}", params={"name": name})
        except NextcloudExceptionNotFound as e:
            if not not_fail:
                raise e from None

    async def next_task(self, provider_ids: list[str], task_types: list[str]) -> dict[str, typing.Any]:
        """Get the next task processing task from Nextcloud."""
        with contextlib.suppress(NextcloudException):
            if r := await self._session.ocs(
                "GET",
                "/ocs/v2.php/taskprocessing/tasks_provider/next",
                json={"providerIds": provider_ids, "taskTypeIds": task_types},
            ):
                return r
        return {}

    async def set_progress(self, task_id: int, progress: float) -> dict[str, typing.Any]:
        """Report new progress value of the task to Nextcloud. Progress should be in range from 0.0 to 100.0."""
        with contextlib.suppress(NextcloudException):
            if r := await self._session.ocs(
                "POST",
                f"/ocs/v2.php/taskprocessing/tasks_provider/{task_id}/progress",
                json={"taskId": task_id, "progress": progress / 100.0},
            ):
                return r
        return {}

    async def upload_result_file(self, task_id: int, file: bytes | str | typing.Any) -> int:
        """Uploads file and returns fileID that should be used in the ``report_result`` function.

        .. note:: ``file`` can be any file-like object.
        """
        return (
            await self._session.ocs(
                "POST",
                f"/ocs/v2.php/taskprocessing/tasks_provider/{task_id}/file",
                files={"file": file},
            )
        )["fileId"]

    async def report_result(
        self,
        task_id: int,
        output: dict[str, typing.Any] | None = None,
        error_message: str | None = None,
    ) -> dict[str, typing.Any]:
        """Report result of the task processing to Nextcloud."""
        with contextlib.suppress(NextcloudException):
            if r := await self._session.ocs(
                "POST",
                f"/ocs/v2.php/taskprocessing/tasks_provider/{task_id}/result",
                json={"taskId": task_id, "output": output, "errorMessage": error_message},
            ):
                return r
        return {}<|MERGE_RESOLUTION|>--- conflicted
+++ resolved
@@ -25,12 +25,12 @@
     VIDEO = 4
     FILE = 5
     ENUM = 6
-    LISTOFNUMBERS = 10
-    LISTOFTEXTS = 11
-    LISTOFIMAGES = 12
-    LISTOFAUDIOS = 13
-    LISTOFVIDEOS = 14
-    LISTOFFILES = 15
+    LIST_OF_NUMBERS = 10
+    LIST_OF_TEXTS = 11
+    LIST_OF_IMAGES = 12
+    LIST_OF_AUDIOS = 13
+    LIST_OF_VIDEOS = 14
+    LIST_OF_FILES = 15
 
 
 @dataclass
@@ -73,9 +73,6 @@
 
 @dataclass
 class TaskProcessingProvider:
-    """TaskProcessing provider description."""
-
-    # pylint: disable=too-many-instance-attributes
 
     id: str
     """Unique ID for the provider."""
@@ -114,24 +111,12 @@
 
     def register(
         self,
-<<<<<<< HEAD
-        name: str,
-        display_name: str,
-        task_type: str,
-=======
->>>>>>> ce6ece17
         provider: TaskProcessingProvider,
         custom_task_type: TaskType | None = None,
     ) -> None:
         """Registers or edit the TaskProcessing provider."""
         require_capabilities("app_api", self._session.capabilities)
         params = {
-<<<<<<< HEAD
-            "name": name,
-            "displayName": display_name,
-            "taskType": task_type,
-=======
->>>>>>> ce6ece17
             "provider": RootModel(provider).model_dump(),
             **({"customTaskType": RootModel(custom_task_type).model_dump()} if custom_task_type else {}),
         }
@@ -204,24 +189,12 @@
 
     async def register(
         self,
-<<<<<<< HEAD
-        name: str,
-        display_name: str,
-        task_type: str,
-=======
->>>>>>> ce6ece17
         provider: TaskProcessingProvider,
         custom_task_type: TaskType | None = None,
     ) -> None:
         """Registers or edit the TaskProcessing provider."""
         require_capabilities("app_api", await self._session.capabilities)
         params = {
-<<<<<<< HEAD
-            "name": name,
-            "displayName": display_name,
-            "taskType": task_type,
-=======
->>>>>>> ce6ece17
             "provider": RootModel(provider).model_dump(),
             **({"customTaskType": RootModel(custom_task_type).model_dump()} if custom_task_type else {}),
         }
